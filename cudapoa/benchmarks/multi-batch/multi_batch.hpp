--- conflicted
+++ resolved
@@ -45,13 +45,8 @@
         {
             cudaStream_t stream;
             cudaStreamCreate(&stream);
-<<<<<<< HEAD
-            batches_.emplace_back(create_batch(max_poas_per_batch, 200,
+            batches_.emplace_back(create_batch(200,
                                                0, stream, mem_per_batch,
-=======
-            batches_.emplace_back(create_batch(200,
-                                               0, mem_per_batch,
->>>>>>> 9bea866f
                                                OutputType::consensus,
                                                -8, -6, 8, false));
         }
