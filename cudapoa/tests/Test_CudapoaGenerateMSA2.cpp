--- conflicted
+++ resolved
@@ -44,11 +44,7 @@
         cudaMemGetInfo(&free, &total);
         size_t mem_per_batch = 0.9 * free;
 
-<<<<<<< HEAD
-        cudapoa_batch = claragenomics::cudapoa::create_batch(max_poas, max_sequences_per_poa, device_id, stream, mem_per_batch, output_mask, gap_score, mismatch_score, match_score, banded_alignment);
-=======
-        cudapoa_batch = claragenomics::cudapoa::create_batch(max_sequences_per_poa, device_id, mem_per_batch, output_mask, gap_score, mismatch_score, match_score, banded_alignment);
->>>>>>> 9bea866f
+        cudapoa_batch = claragenomics::cudapoa::create_batch(max_sequences_per_poa, device_id, stream, mem_per_batch, output_mask, gap_score, mismatch_score, match_score, banded_alignment);
     }
 
     std::vector<std::string> spoa_generate_multiple_sequence_alignments(std::vector<std::string> sequences,
