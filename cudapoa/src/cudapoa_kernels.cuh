--- conflicted
+++ resolved
@@ -153,9 +153,9 @@
 
     SizeT* alignment_graph         = &alignment_graph_d[max_graph_dimension * window_idx];
     SizeT* alignment_read          = &alignment_read_d[max_graph_dimension * window_idx];
-    SizeT* band_starts = &band_starts_d[max_nodes_per_window*window_idx];
-    SizeT* band_widths = &band_widths_d[max_nodes_per_window*window_idx];
-    SizeT* band_locations = &band_locations_d[max_nodes_per_window*window_idx];
+    SizeT* band_starts             = &band_starts_d[max_nodes_per_window * window_idx];
+    SizeT* band_widths             = &band_widths_d[max_nodes_per_window * window_idx];
+    SizeT* band_locations          = &band_locations_d[max_nodes_per_window * window_idx];
     uint16_t* node_coverage_counts = &node_coverage_counts_d_[max_nodes_per_window * window_idx];
 
 #ifdef SPOA_ACCURATE
@@ -284,24 +284,24 @@
         else if (adaptive_banded)
         {
             alignment_length = runNeedlemanWunschAdaptiveBanded<uint8_t, ScoreT, SizeT>(nodes,
-                                                                                sorted_poa,
-                                                                                node_id_to_pos,
-                                                                                sequence_lengths[0],
-                                                                                incoming_edge_count,
-                                                                                incoming_edges,
-                                                                                outgoing_edge_count,
-                                                                                sequence,
-                                                                                seq_len,
-                                                                                scores,
-                                                                                alignment_graph,
-                                                                                alignment_read,
-                                                                                band_starts,
-                                                                                band_widths,
-                                                                                band_locations,
-                                                                                gap_score,
-                                                                                mismatch_score,
-                                                                                match_score,
-                                                                                banded_alignment_band_width);
+                                                                                        sorted_poa,
+                                                                                        node_id_to_pos,
+                                                                                        sequence_lengths[0],
+                                                                                        incoming_edge_count,
+                                                                                        incoming_edges,
+                                                                                        outgoing_edge_count,
+                                                                                        sequence,
+                                                                                        seq_len,
+                                                                                        scores,
+                                                                                        alignment_graph,
+                                                                                        alignment_read,
+                                                                                        band_starts,
+                                                                                        band_widths,
+                                                                                        band_locations,
+                                                                                        gap_score,
+                                                                                        mismatch_score,
+                                                                                        match_score,
+                                                                                        banded_alignment_band_width);
         }
         else
         {
@@ -438,9 +438,9 @@
     ScoreT* scores         = alignment_details_d->scores;
     SizeT* alignment_graph = alignment_details_d->alignment_graph;
     SizeT* alignment_read  = alignment_details_d->alignment_read;
-    SizeT* band_starts = alignment_details_d->band_starts;
-    SizeT* band_widths = alignment_details_d->band_widths;
-    SizeT* band_locations = alignment_details_d->band_locations;
+    SizeT* band_starts     = alignment_details_d->band_starts;
+    SizeT* band_widths     = alignment_details_d->band_widths;
+    SizeT* band_locations  = alignment_details_d->band_locations;
 
     // unpack graph details
     uint8_t* nodes                          = graph_details_d->nodes;
@@ -657,18 +657,13 @@
                                                                     outgoing_edges_coverage_count,
                                                                     batch_size.max_nodes_per_window,
                                                                     batch_size.max_matrix_graph_dimension,
-<<<<<<< HEAD
                                                                     batch_size.max_consensus_size,
                                                                     cuda_adaptive_banding,
                                                                     band_starts,
                                                                     band_widths,
                                                                     band_locations);
             //std::cout<<"HEAR YE: "<<cuda_adaptive_banding<<std::endl;
-            CGA_CU_CHECK_ERR(cudaPeekAtLastError());
-=======
-                                                                    batch_size.max_consensus_size);
             GW_CU_CHECK_ERR(cudaPeekAtLastError());
->>>>>>> 4d54378b
 
             generateConsensusKernel<false, SizeT>
                 <<<consensus_num_blocks, CUDAPOA_MAX_CONSENSUS_PER_BLOCK, 0, stream>>>(consensus_d,
@@ -731,17 +726,12 @@
                                                                     outgoing_edges_coverage_count,
                                                                     batch_size.max_nodes_per_window,
                                                                     batch_size.max_matrix_graph_dimension,
-<<<<<<< HEAD
                                                                     batch_size.max_consensus_size,
                                                                     cuda_adaptive_banding,
                                                                     band_starts,
                                                                     band_widths,
                                                                     band_locations);
-            CGA_CU_CHECK_ERR(cudaPeekAtLastError());
-=======
-                                                                    batch_size.max_consensus_size);
             GW_CU_CHECK_ERR(cudaPeekAtLastError());
->>>>>>> 4d54378b
 
             generateMSAKernel<false, SizeT>
                 <<<total_windows, max_sequences_per_poa, 0, stream>>>(nodes,
