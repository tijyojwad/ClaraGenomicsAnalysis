--- conflicted
+++ resolved
@@ -39,19 +39,7 @@
 
     std::vector<std::string> input_paths;
     std::string graph_output_path;
-<<<<<<< HEAD
-    bool output_gfa           = false;
-    bool all_fasta            = true;
-    bool msa                  = false; // consensus by default
-    BandMode band_mode        = BandMode::adaptive_band;
-    int32_t band_width        = 256; // Band width for banded mode
-    int32_t max_groups        = -1;  // -1 => infinite
-    int32_t mismatch_score    = -6;
-    int32_t gap_score         = -8;
-    int32_t match_score       = 8;
-    double gpu_mem_allocation = 0.9;
-    float adaptive_storage    = 2.0f;
-=======
+    bool output_gfa             = false;
     bool all_fasta              = true;
     bool msa                    = false; // consensus by default
     BandMode band_mode          = BandMode::adaptive_band;
@@ -64,7 +52,6 @@
     float adaptive_storage      = 2.0f;
     float graph_length          = 3.0f;
     int32_t predecessor_disance = 0;
->>>>>>> c68960e3
 
 private:
     /// \brief verifies input file formats
