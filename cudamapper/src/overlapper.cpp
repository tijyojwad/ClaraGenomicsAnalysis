--- conflicted
+++ resolved
@@ -15,24 +15,6 @@
 {
 namespace cudamapper
 {
-
-<<<<<<< HEAD
-=======
-void Overlapper::filter_overlaps(std::vector<Overlap>& filtered_overlaps, const std::vector<Overlap>& overlaps,
-                                 size_t min_residues, size_t min_overlap_len)
-{
-    auto valid_overlap = [&min_residues, &min_overlap_len](Overlap overlap) { return (
-                                                                                  (overlap.num_residues_ >= min_residues) &&
-                                                                                  ((overlap.query_end_position_in_read_ - overlap.query_start_position_in_read_) > min_overlap_len) &&
-                                                                                  !( // Reject overlaps where the query and target sections are exactly the same, otherwise miniasm has trouble.
-                                                                                      overlap.query_read_id_ == overlap.target_read_id_ &&
-                                                                                      overlap.query_start_position_in_read_ == overlap.target_start_position_in_read_ &&
-                                                                                      overlap.query_end_position_in_read_ == overlap.target_end_position_in_read_)); };
-
-    std::copy_if(overlaps.begin(), overlaps.end(),
-                 std::back_inserter(filtered_overlaps),
-                 valid_overlap);
-}
 
 void Overlapper::update_read_names(std::vector<Overlap>& overlaps,
                                    const Index& index_query,
@@ -56,7 +38,6 @@
     }
 }
 
->>>>>>> c05ac4ea
 void Overlapper::print_paf(const std::vector<Overlap>& overlaps)
 {
     for (const auto& overlap : overlaps)
