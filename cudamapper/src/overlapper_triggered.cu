/*
 * Copyright (c) 2019, NVIDIA CORPORATION.  All rights reserved.
 *
 * NVIDIA CORPORATION and its licensors retain all intellectual property
 * and proprietary rights in and to this software, related documentation
 * and any modifications thereto.  Any use, reproduction, disclosure or
 * distribution of this software and related documentation without an express
 * license agreement from NVIDIA CORPORATION is strictly prohibited.
 */

#include <cub/cub.cuh>

#include <fstream>
#include <cstdlib>
#include <omp.h>

#include <claragenomics/utils/cudautils.hpp>

#include "cudamapper_utils.hpp"
#include "overlapper_triggered.hpp"

#ifndef NDEBUG // only needed to check if input is sorted in assert
#include <algorithm>
#include <thrust/host_vector.h>
#endif

namespace claragenomics
{
namespace cudamapper
{

__host__ __device__ bool operator==(const Anchor& lhs,
                                    const Anchor& rhs)
{
    auto score_threshold = 1;

    // Very simple scoring function to quantify quality of overlaps.
    auto score = 1;

    if ((rhs.query_position_in_read_ - lhs.query_position_in_read_) < 150 and abs(int(rhs.target_position_in_read_) - int(lhs.target_position_in_read_)) < 150)
        score = 2;
    return ((lhs.query_read_id_ == rhs.query_read_id_) &&
            (lhs.target_read_id_ == rhs.target_read_id_) &&
            score > score_threshold);
}

struct cuOverlapKey
{
    const Anchor* anchor;
};

struct cuOverlapKey_transform
{
    const Anchor* d_anchors;
    const int32_t* d_chain_start;

    cuOverlapKey_transform(const Anchor* anchors, const int32_t* chain_start)
        : d_anchors(anchors)
        , d_chain_start(chain_start)
    {
    }

    __host__ __device__ __forceinline__ cuOverlapKey
    operator()(const int32_t& idx) const
    {
        auto anchor_idx = d_chain_start[idx];

        cuOverlapKey key;
        key.anchor = &d_anchors[anchor_idx];
        return key;
    }
};

__host__ __device__ bool operator==(const cuOverlapKey& key0,
                                    const cuOverlapKey& key1)
{
    const Anchor* a = key0.anchor;
    const Anchor* b = key1.anchor;

    int distance_difference = abs(abs(int(a->query_position_in_read_) - int(b->query_position_in_read_)) -
                                  abs(int(a->target_position_in_read_) - int(b->target_position_in_read_)));

    bool equal = (a->target_read_id_ == b->target_read_id_) &&
                 (a->query_read_id_ == b->query_read_id_) &&
                 distance_difference < 300;

    return equal;
}

struct cuOverlapArgs
{
    int32_t overlap_end;
    int32_t num_residues;
    int32_t overlap_start;
};

struct cuOverlapArgs_transform
{
    const int32_t* d_chain_start;
    const int32_t* d_chain_length;

    cuOverlapArgs_transform(const int32_t* chain_start, const int32_t* chain_length)
        : d_chain_start(chain_start)
        , d_chain_length(chain_length)
    {
    }

    __host__ __device__ __forceinline__ cuOverlapArgs
    operator()(const int32_t& idx) const
    {
        cuOverlapArgs overlap;
        auto overlap_start    = d_chain_start[idx];
        auto overlap_length   = d_chain_length[idx];
        overlap.overlap_end   = overlap_start + overlap_length;
        overlap.num_residues  = overlap_length;
        overlap.overlap_start = overlap_start;
        return overlap;
    }
};

struct FuseOverlapOp
{
    __host__ __device__ cuOverlapArgs operator()(const cuOverlapArgs& a,
                                                 const cuOverlapArgs& b) const
    {
        cuOverlapArgs fused_overlap;
        fused_overlap.num_residues = a.num_residues + b.num_residues;
        fused_overlap.overlap_end =
            a.overlap_end > b.overlap_end ? a.overlap_end : b.overlap_end;
        fused_overlap.overlap_start =
            a.overlap_start < b.overlap_start ? a.overlap_start : b.overlap_start;
        return fused_overlap;
    }
};

struct FilterOverlapOp
{
    size_t min_residues;
    size_t min_overlap_len;

    __host__ __device__ __forceinline__ FilterOverlapOp(size_t min_residues, size_t min_overlap_len)
        : min_residues(min_residues)
        , min_overlap_len(min_overlap_len)
    {
    }

    __host__ __device__ __forceinline__ bool operator()(const Overlap& overlap) const
    {
        return ((overlap.num_residues_ >= min_residues) &&
                ((overlap.query_end_position_in_read_ - overlap.query_start_position_in_read_) > min_overlap_len) &&
                !( // Reject overlaps where the query and target sections are exactly the same, otherwise miniasm has trouble.
                    overlap.query_read_id_ == overlap.target_read_id_ &&
                    overlap.query_start_position_in_read_ == overlap.target_start_position_in_read_ &&
                    overlap.query_end_position_in_read_ == overlap.target_end_position_in_read_));
    }
};

struct CreateOverlap
{
    const Anchor* d_anchors;

    __host__ __device__ __forceinline__ CreateOverlap(const Anchor* anchors_ptr)
        : d_anchors(anchors_ptr)
    {
    }

    __host__ __device__ __forceinline__ Overlap
    operator()(cuOverlapArgs overlap)
    {
        Anchor overlap_start_anchor = d_anchors[overlap.overlap_start];
        Anchor overlap_end_anchor   = d_anchors[overlap.overlap_end - 1];

        Overlap new_overlap;

        new_overlap.query_read_id_  = overlap_end_anchor.query_read_id_;
        new_overlap.target_read_id_ = overlap_end_anchor.target_read_id_;
        new_overlap.num_residues_   = overlap.num_residues;
        new_overlap.target_end_position_in_read_ =
            overlap_end_anchor.target_position_in_read_;
        new_overlap.target_start_position_in_read_ =
            overlap_start_anchor.target_position_in_read_;
        new_overlap.query_end_position_in_read_ =
            overlap_end_anchor.query_position_in_read_;
        new_overlap.query_start_position_in_read_ =
            overlap_start_anchor.query_position_in_read_;
        new_overlap.overlap_complete = true;
        new_overlap.cigar_           = 0;

        // If the target start position is greater than the target end position
        // We can safely assume that the query and target are template and
        // complement reads. TODO: Incorporate sketchelement direction value when
        // this is implemented
        if (new_overlap.target_start_position_in_read_ >
            new_overlap.target_end_position_in_read_)
        {
            new_overlap.relative_strand = RelativeStrand::Reverse;
            auto tmp                    = new_overlap.target_end_position_in_read_;
            new_overlap.target_end_position_in_read_ =
                new_overlap.target_start_position_in_read_;
            new_overlap.target_start_position_in_read_ = tmp;
        }
        else
        {
            new_overlap.relative_strand = RelativeStrand::Forward;
        }
        return new_overlap;
    };
};

OverlapperTriggered::OverlapperTriggered(DefaultDeviceAllocator allocator)
    : _allocator(allocator)
{
    CGA_CU_CHECK_ERR(cudaStreamCreate(&stream));
}
OverlapperTriggered::~OverlapperTriggered()
{
    CGA_CU_CHECK_ERR(cudaStreamSynchronize(stream));
    CGA_CU_CHECK_ERR(cudaStreamDestroy(stream));
}

<<<<<<< HEAD
void OverlapperTriggered::get_overlaps(std::vector<Overlap>& fused_overlaps,
                                       device_buffer<Anchor>& d_anchors,
                                       const Index& index_query,
                                       const Index& index_target,
                                       size_t min_residues,
                                       size_t min_overlap_len)
=======
void OverlapperTriggered::get_overlaps(std::vector<Overlap>& fused_overlaps, device_buffer<Anchor>& d_anchors)
>>>>>>> c05ac4ea
{
    CGA_NVTX_RANGE(profiler, "OverlapperTriggered::get_overlaps");
    const auto tail_length_for_chain = 3;
    auto n_anchors                   = d_anchors.size();

#ifndef NDEBUG
    // check if anchors are sorted properly

    // TODO: Copying data to host and doing the check there as using thrust::is_sorted
    //       leads to a compilaiton error. It is probably a bug in device_buffer implementation

    thrust::host_vector<Anchor> h_anchors(d_anchors.size());
    cudautils::device_copy_n(d_anchors.data(), d_anchors.size(), h_anchors.data()); // D2H

    auto comp_anchors = [](const Anchor& i, const Anchor& j) { return (i.query_read_id_ < j.query_read_id_) ||
                                                                      ((i.query_read_id_ == j.query_read_id_) &&
                                                                       (i.target_read_id_ < j.target_read_id_)) ||
                                                                      ((i.query_read_id_ == j.query_read_id_) &&
                                                                       (i.target_read_id_ == j.target_read_id_) &&
                                                                       (i.query_position_in_read_ < j.query_position_in_read_)) ||
                                                                      ((i.query_read_id_ == j.query_read_id_) &&
                                                                       (i.target_read_id_ == j.target_read_id_) &&
                                                                       (i.query_position_in_read_ == j.query_position_in_read_) &&
                                                                       (i.target_position_in_read_ < j.target_position_in_read_)); };

    assert(std::is_sorted(std::begin(h_anchors),
                          std::end(h_anchors),
                          comp_anchors));
#endif

    // temporary workspace buffer on device
    device_buffer<char> d_temp_buf(_allocator, stream);

    // Do run length encode to compute the chains
    // note - identifies the start and end anchor of the chain without moving the anchors
    // >>>>>>>>>

    // d_start_anchor[i] contains the starting anchor of chain i
    device_buffer<Anchor> d_start_anchor(n_anchors, _allocator, stream);

    // d_chain_length[i] contains the length of chain i
    device_buffer<int32_t> d_chain_length(n_anchors, _allocator, stream);

    // total number of chains found
    device_buffer<int32_t> d_nchains(1, _allocator, stream);

    //The equality of two anchors has been overriden, such that they are equal (members of the same chain) if their QID,TID are equal and they fall within a fixed distance of one another
    void* d_temp_storage      = nullptr;
    size_t temp_storage_bytes = 0;
    // calculate storage requirement for run length encoding
    cub::DeviceRunLengthEncode::Encode(
        d_temp_storage, temp_storage_bytes, d_anchors.data(), d_start_anchor.data(),
        d_chain_length.data(), d_nchains.data(), n_anchors, stream);

    // allocate temporary storage
    d_temp_buf.resize(temp_storage_bytes, stream);
    d_temp_storage = d_temp_buf.data();

    // run encoding
    cub::DeviceRunLengthEncode::Encode(
        d_temp_storage, temp_storage_bytes, d_anchors.data(), d_start_anchor.data(),
        d_chain_length.data(), d_nchains.data(), n_anchors, stream);

    // <<<<<<<<<<

    // memcpy D2H
    auto n_chains = cudautils::get_value_from_device(d_nchains.data(), stream); //We now know the number of chains we are working with.

    // use prefix sum to calculate the starting index position of all the chains
    // >>>>>>>>>>>>
    // for a chain i, d_chain_start[i] contains the index of starting anchor from d_anchors array
    device_buffer<int32_t> d_chain_start(n_chains, _allocator, stream);

    d_temp_storage     = nullptr;
    temp_storage_bytes = 0;
    cub::DeviceScan::ExclusiveSum(d_temp_storage, temp_storage_bytes,
                                  d_chain_length.data(), d_chain_start.data(),
                                  n_chains, stream);

    // allocate temporary storage
    d_temp_buf.resize(temp_storage_bytes, stream);
    d_temp_storage = d_temp_buf.data();

    cub::DeviceScan::ExclusiveSum(d_temp_storage, temp_storage_bytes,
                                  d_chain_length.data(), d_chain_start.data(),
                                  n_chains, stream);

    // <<<<<<<<<<<<

    // calculate overlaps where overlap is a chain with length > tail_length_for_chain
    // >>>>>>>>>>>>

    auto thrust_exec_policy = thrust::cuda::par(_allocator).on(stream);

    // d_overlaps[j] contains index to d_chain_length/d_chain_start where
    // d_chain_length[d_overlaps[j]] and d_chain_start[d_overlaps[j]] corresponds
    // to length and index to starting anchor of the chain-d_overlaps[j] (also referred as overlap j)
    device_buffer<int32_t> d_overlaps(n_chains, _allocator, stream);
    auto indices_end =
        thrust::copy_if(thrust_exec_policy, thrust::make_counting_iterator<int32_t>(0),
                        thrust::make_counting_iterator<int32_t>(n_chains),
                        d_chain_length.data(), d_overlaps.data(),
                        [=] __host__ __device__(const int32_t& len) -> bool {
                            return (len >= tail_length_for_chain);
                        });

    auto n_overlaps = indices_end - d_overlaps.data();

    // <<<<<<<<<<<<<

    // >>>>>>>>>>>>
    // fuse overlaps using reduce by key operations

    // key is a minimal data structure that is required to compare the overlaps
    cuOverlapKey_transform key_op(d_anchors.data(),
                                  d_chain_start.data());
    cub::TransformInputIterator<cuOverlapKey, cuOverlapKey_transform, int32_t*>
        d_keys_in(d_overlaps.data(),
                  key_op);

    // value is a minimal data structure that represents a overlap
    cuOverlapArgs_transform value_op(d_chain_start.data(),
                                     d_chain_length.data());

    cub::TransformInputIterator<cuOverlapArgs, cuOverlapArgs_transform, int32_t*>
        d_values_in(d_overlaps.data(),
                    value_op);

    device_buffer<cuOverlapKey> d_fusedoverlap_keys(n_overlaps, _allocator, stream);
    device_buffer<cuOverlapArgs> d_fusedoverlaps_args(n_overlaps, _allocator, stream);
    device_buffer<int32_t> d_nfused_overlaps(1, _allocator, stream);

    FuseOverlapOp reduction_op;

    d_temp_storage     = nullptr;
    temp_storage_bytes = 0;
    cub::DeviceReduce::ReduceByKey(d_temp_storage,
                                   temp_storage_bytes,
                                   d_keys_in,
                                   d_fusedoverlap_keys.data(), d_values_in,
                                   d_fusedoverlaps_args.data(), d_nfused_overlaps.data(),
                                   reduction_op,
                                   n_overlaps,
                                   stream);

    // allocate temporary storage
    d_temp_buf.resize(temp_storage_bytes, stream);
    d_temp_storage = d_temp_buf.data();

    cub::DeviceReduce::ReduceByKey(d_temp_storage,
                                   temp_storage_bytes,
                                   d_keys_in,
                                   d_fusedoverlap_keys.data(), //Write out the unique keys here
                                   d_values_in,
                                   d_fusedoverlaps_args.data(), //Write out the values here
                                   d_nfused_overlaps.data(),
                                   reduction_op,
                                   n_overlaps,
                                   stream);

    // memcpyD2H
    auto n_fused_overlap = cudautils::get_value_from_device(d_nfused_overlaps.data(), stream);

    // construct overlap from the overlap args
    CreateOverlap fuse_op(d_anchors.data());
    device_buffer<Overlap> d_fused_overlaps(n_fused_overlap, _allocator, stream); //Overlaps written here

    thrust::transform(thrust_exec_policy, d_fusedoverlaps_args.data(),
                      d_fusedoverlaps_args.data() + n_fused_overlap,
                      d_fused_overlaps.data(), fuse_op);

    device_buffer<Overlap> d_filtered_overlaps(n_fused_overlap, _allocator, stream);

    FilterOverlapOp filterOp(min_residues, min_overlap_len);
    auto filtered_overlaps_end =
        thrust::copy_if(thrust_exec_policy,
                        d_fused_overlaps.data(), d_fused_overlaps.data() + n_fused_overlap,
                        d_filtered_overlaps.data(),
                        filterOp);

    auto n_filtered_overlaps = filtered_overlaps_end - d_filtered_overlaps.data();

    // memcpyD2H - move fused and filtered overlaps to host
    fused_overlaps.resize(n_filtered_overlaps);
    cudautils::device_copy_n(d_filtered_overlaps.data(), n_filtered_overlaps, fused_overlaps.data(), stream);
    CGA_CU_CHECK_ERR(cudaStreamSynchronize(stream));
<<<<<<< HEAD

    // parallel update the overlaps to include the corresponding read names [parallel on host]
#pragma omp parallel for
    for (size_t i = 0; i < fused_overlaps.size(); i++)
    {
        auto& o                      = fused_overlaps[i];
        std::string query_read_name  = index_query.read_id_to_read_name(o.query_read_id_);
        std::string target_read_name = index_target.read_id_to_read_name(o.target_read_id_);

        o.query_read_name_ = new char[query_read_name.length()];
        strcpy(o.query_read_name_, query_read_name.c_str());

        o.target_read_name_ = new char[target_read_name.length()];
        strcpy(o.target_read_name_, target_read_name.c_str());

        o.query_length_  = index_query.read_id_to_read_length(o.query_read_id_);
        o.target_length_ = index_target.read_id_to_read_length(o.target_read_id_);
    }
=======
>>>>>>> c05ac4ea
}

} // namespace cudamapper
} // namespace claragenomics<|MERGE_RESOLUTION|>--- conflicted
+++ resolved
@@ -218,16 +218,9 @@
     CGA_CU_CHECK_ERR(cudaStreamDestroy(stream));
 }
 
-<<<<<<< HEAD
-void OverlapperTriggered::get_overlaps(std::vector<Overlap>& fused_overlaps,
-                                       device_buffer<Anchor>& d_anchors,
-                                       const Index& index_query,
-                                       const Index& index_target,
+void OverlapperTriggered::get_overlaps(std::vector<Overlap>& fused_overlaps, device_buffer<Anchor>& d_anchors,
                                        size_t min_residues,
                                        size_t min_overlap_len)
-=======
-void OverlapperTriggered::get_overlaps(std::vector<Overlap>& fused_overlaps, device_buffer<Anchor>& d_anchors)
->>>>>>> c05ac4ea
 {
     CGA_NVTX_RANGE(profiler, "OverlapperTriggered::get_overlaps");
     const auto tail_length_for_chain = 3;
@@ -414,27 +407,6 @@
     fused_overlaps.resize(n_filtered_overlaps);
     cudautils::device_copy_n(d_filtered_overlaps.data(), n_filtered_overlaps, fused_overlaps.data(), stream);
     CGA_CU_CHECK_ERR(cudaStreamSynchronize(stream));
-<<<<<<< HEAD
-
-    // parallel update the overlaps to include the corresponding read names [parallel on host]
-#pragma omp parallel for
-    for (size_t i = 0; i < fused_overlaps.size(); i++)
-    {
-        auto& o                      = fused_overlaps[i];
-        std::string query_read_name  = index_query.read_id_to_read_name(o.query_read_id_);
-        std::string target_read_name = index_target.read_id_to_read_name(o.target_read_id_);
-
-        o.query_read_name_ = new char[query_read_name.length()];
-        strcpy(o.query_read_name_, query_read_name.c_str());
-
-        o.target_read_name_ = new char[target_read_name.length()];
-        strcpy(o.target_read_name_, target_read_name.c_str());
-
-        o.query_length_  = index_query.read_id_to_read_length(o.query_read_id_);
-        o.target_length_ = index_target.read_id_to_read_length(o.target_read_id_);
-    }
-=======
->>>>>>> c05ac4ea
 }
 
 } // namespace cudamapper
