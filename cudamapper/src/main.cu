/*
* Copyright (c) 2019, NVIDIA CORPORATION.  All rights reserved.
*
* NVIDIA CORPORATION and its licensors retain all intellectual property
* and proprietary rights in and to this software, related documentation
* and any modifications thereto.  Any use, reproduction, disclosure or
* distribution of this software and related documentation without an express
* license agreement from NVIDIA CORPORATION is strictly prohibited.
*/

#include <chrono>
#include <getopt.h>
#include <iostream>
#include <string>
#include <deque>
#include <mutex>
#include <future>
#include <thread>
#include <atomic>
#include <map>

#include "ThreadPool.h"

#include <claragenomics/logging/logging.hpp>
#include <claragenomics/io/fasta_parser.hpp>
#include <claragenomics/utils/cudautils.hpp>

#include <claragenomics/cudamapper/index.hpp>
#include <claragenomics/cudamapper/matcher.hpp>
#include <claragenomics/cudamapper/overlapper.hpp>
#include "overlapper_triggered.hpp"

static struct option options[] = {
    {"window-size", required_argument, 0, 'w'},
    {"kmer-size", required_argument, 0, 'k'},
    {"num-devices", required_argument, 0, 'd'},
    {"index-size", required_argument, 0, 'i'},
    {"target-index-size", required_argument, 0, 't'},
<<<<<<< HEAD
    {"max-cache-size", required_argument, 0, 'c'},
=======
    {"filtering-parameter", required_argument, 0, 'F'},
>>>>>>> 439e9864
    {"help", no_argument, 0, 'h'},
};

void help(int32_t exit_code);

int main(int argc, char* argv[])
{
    claragenomics::logging::Init();

<<<<<<< HEAD
    uint32_t k               = 15;
    uint32_t w               = 15;
    size_t index_size        = 10000;
    size_t num_devices       = 1;
    size_t target_index_size = 10000;
    size_t max_cache_size    = 100;
    std::string optstring    = "t:i:k:w:h:d:c:";
=======
    uint32_t k                 = 15;
    uint32_t w                 = 15;
    size_t index_size          = 10000;
    size_t target_index_size   = 10000;
    double filtering_parameter = 1.0;
    std::string optstring      = "t:i:k:w:h:F:";
>>>>>>> 439e9864
    uint32_t argument;
    while ((argument = getopt_long(argc, argv, optstring.c_str(), options, nullptr)) != -1)
    {
        switch (argument)
        {
        case 'k':
            k = atoi(optarg);
            break;
        case 'w':
            w = atoi(optarg);
            break;
        case 'i':
            index_size = atoi(optarg);
            break;
        case 'd':
            num_devices = atoi(optarg);
            break;
        case 't':
            target_index_size = atoi(optarg);
            break;
<<<<<<< HEAD
        case 'c':
            max_cache_size = atoi(optarg);
=======
        case 'F':
            filtering_parameter = atof(optarg);
>>>>>>> 439e9864
            break;
        case 'h':
            help(0);
        default:
            exit(1);
        }
    }

    if (k > claragenomics::cudamapper::Index::maximum_kmer_size())
    {
        std::cerr << "kmer of size " << k << " is not allowed, maximum k = " << claragenomics::cudamapper::Index::maximum_kmer_size() << std::endl;
        exit(1);
    }

    if (filtering_parameter > 1.0 || filtering_parameter < 0.0)
    {
        std::cerr << "-F / --filtering-parameter must be in range [0.0, 1.0]" << std::endl;
        exit(1);
    }

    // Check remaining argument count.
    if ((argc - optind) < 2)
    {
        std::cerr << "Invalid inputs. Please refer to the help function." << std::endl;
        help(1);
    }

    std::string query_filepath  = std::string(argv[optind++]);
    std::string target_filepath = std::string(argv[optind++]);

    bool all_to_all = false;
    if (query_filepath == target_filepath)
    {
        all_to_all        = true;
        target_index_size = index_size;
        std::cerr << "NOTE - Since query and target files are same, activating all_to_all mode. Query index size used for both files." << std::endl;
    }

    std::unique_ptr<claragenomics::io::FastaParser> query_parser = claragenomics::io::create_fasta_parser(query_filepath);
    int32_t queries                                              = query_parser->get_num_seqences();

    std::unique_ptr<claragenomics::io::FastaParser> target_parser = claragenomics::io::create_fasta_parser(target_filepath);
    int32_t targets                                               = target_parser->get_num_seqences();

    std::cerr << "Query " << query_filepath << " index " << queries << std::endl;
    std::cerr << "Target " << target_filepath << " index " << targets << std::endl;

    // Data structure for holding overlaps to be written out
    std::mutex overlaps_writer_mtx;

    struct query_target_range
    {
        std::pair<std::int32_t, int32_t> query_range;
        std::vector<std::pair<std::int32_t, int32_t>> target_ranges;
    };

    //First generate all the ranges independently, then loop over them.
    std::vector<query_target_range> query_target_ranges;

    for (std::int32_t query_start_index = 0; query_start_index < queries; query_start_index += index_size)
    {

        std::int32_t query_end_index = std::min(query_start_index + index_size, static_cast<size_t>(queries));

        query_target_range q;
        q.query_range = std::make_pair(query_start_index, query_end_index);

        std::int32_t target_start_index = 0;
        // If all_to_all mode, then we can optimzie by starting the target sequences from the same index as
        // query because all indices before the current query index are guaranteed to have been processed in
        // a2a mapping.
        if (all_to_all)
        {
            target_start_index = query_start_index;
        }

        for (; target_start_index < targets; target_start_index += target_index_size)
        {
            std::int32_t target_end_index = std::min(target_start_index + target_index_size,
                                                     static_cast<size_t>(targets));
            q.target_ranges.push_back(std::make_pair(target_start_index, target_end_index));
        }

        query_target_ranges.push_back(q);
    }

    // This is a per-device cache, if it has the index it will return it, if not it will generate it, store and return it.
    std::vector<std::map<std::pair<uint64_t, uint64_t>, std::shared_ptr<std::unique_ptr<claragenomics::cudamapper::Index>>>> index_cache(num_devices);

    auto get_index = [&index_cache, &max_cache_size](claragenomics::io::FastaParser& parser,
                                                     const claragenomics::cudamapper::read_id_t query_start_index,
                                                     const claragenomics::cudamapper::read_id_t query_end_index,
                                                     const std::uint64_t k,
                                                     const std::uint64_t w,
                                                     int device_id) {

        std::pair<uint64_t, uint64_t> key;
        key.first  = query_start_index;
        key.second = query_end_index;

        std::shared_ptr<std::unique_ptr<claragenomics::cudamapper::Index>> index;

        if (index_cache[device_id].count(key))
        {
            index = index_cache[device_id][key];
        }
        else
        {
            index = std::make_shared<std::unique_ptr<claragenomics::cudamapper::Index>>(claragenomics::cudamapper::Index::create_index(parser,
                                                                                                                                       query_start_index,
                                                                                                                                       query_end_index,
                                                                                                                                       k,
                                                                                                                                       w));
            if (index_cache[device_id].size() < max_cache_size)
            {
                index_cache[device_id][key] = index;
            }
        }
        return index;
    };

    auto evict_index = [&index_cache](
                           const claragenomics::cudamapper::read_id_t query_start_index,
                           const claragenomics::cudamapper::read_id_t query_end_index,
                           int device_id) {

        std::pair<uint64_t, uint64_t> key;
        key.first  = query_start_index;
        key.second = query_end_index;

        index_cache[device_id].erase(key);
    };

    auto compute_overlaps = [&](query_target_range query_target_range, int device_id) {

        std::vector<std::shared_ptr<std::future<void>>> print_pafs_futures;

        cudaSetDevice(device_id);

        auto query_start_index = query_target_range.query_range.first;
        auto query_end_index   = query_target_range.query_range.second;

        std::cerr << "Procecssing query range: (" << query_start_index << " - " << query_end_index - 1 << ")" << std::endl;

        std::shared_ptr<std::unique_ptr<claragenomics::cudamapper::Index>> query_index(nullptr);
        std::shared_ptr<std::unique_ptr<claragenomics::cudamapper::Index>> target_index(nullptr);
        std::unique_ptr<claragenomics::cudamapper::Matcher> matcher(nullptr);

        {
            CGA_NVTX_RANGE(profiler, "generate_query_index");
            auto start_time = std::chrono::high_resolution_clock::now();
<<<<<<< HEAD
=======
            query_index     = claragenomics::cudamapper::Index::create_index(*query_parser,
                                                                         query_start_index,
                                                                         query_end_index,
                                                                         k,
                                                                         w,
                                                                         true,
                                                                         filtering_parameter);
            index_time += std::chrono::duration_cast<std::chrono::milliseconds>(std::chrono::high_resolution_clock::now() - start_time);
            std::cerr << "Query index generation time: " << std::chrono::duration_cast<std::chrono::milliseconds>(std::chrono::high_resolution_clock::now() - start_time).count() << "ms" << std::endl;
        }
>>>>>>> 439e9864

            query_index = get_index(*query_parser, query_start_index, query_end_index, k, w, device_id);
        }

        //Main loop
        for (auto target_range : query_target_range.target_ranges)
        {

            auto target_start_index = target_range.first;
            auto target_end_index   = target_range.second;

            {
                CGA_NVTX_RANGE(profiler, "generate_target_index");
                auto start_time = std::chrono::high_resolution_clock::now();
<<<<<<< HEAD
                target_index    = get_index(*target_parser, target_start_index, target_end_index, k, w, device_id);
=======
                target_index    = claragenomics::cudamapper::Index::create_index(*target_parser,
                                                                              target_start_index,
                                                                              target_end_index,
                                                                              k,
                                                                              w,
                                                                              true,
                                                                              filtering_parameter);
                index_time += std::chrono::duration_cast<std::chrono::milliseconds>(std::chrono::high_resolution_clock::now() - start_time);
                std::cerr << "Target index generation time: " << std::chrono::duration_cast<std::chrono::milliseconds>(std::chrono::high_resolution_clock::now() - start_time).count() << "ms" << std::endl;
>>>>>>> 439e9864
            }
            {
                CGA_NVTX_RANGE(profiler, "generate_matcher");
                auto start_time = std::chrono::high_resolution_clock::now();
                matcher         = claragenomics::cudamapper::Matcher::create_matcher(**query_index,
                                                                             **target_index);
            }
            {

                claragenomics::cudamapper::OverlapperTriggered overlapper;
                CGA_NVTX_RANGE(profiler, "generate_overlaps");
                auto start_time = std::chrono::high_resolution_clock::now();

                // Get unfiltered overlaps
                std::vector<claragenomics::cudamapper::Overlap> overlaps_to_add;
                overlapper.get_overlaps(overlaps_to_add, matcher->anchors(), **query_index, **target_index);

                std::shared_ptr<std::future<void>> f = std::make_shared<std::future<void>>(std::async(std::launch::async, [&overlaps_writer_mtx, overlaps_to_add](std::vector<claragenomics::cudamapper::Overlap> overlaps) {
                    std::vector<claragenomics::cudamapper::Overlap> filtered_overlaps;
                    claragenomics::cudamapper::Overlapper::filter_overlaps(filtered_overlaps, overlaps_to_add);
                    overlaps_writer_mtx.lock();
                    claragenomics::cudamapper::Overlapper::print_paf(filtered_overlaps);
                    overlaps_writer_mtx.unlock();
                },
                                                                                                      overlaps_to_add));

                print_pafs_futures.push_back(f);
            }
        }
        //Query will no longer be needed on device, remove it from the cache
        evict_index(query_start_index, query_end_index, device_id);
        return print_pafs_futures;
    };

    // create thread pool to compute overlaps. One worker thread per device.
    ThreadPool overlap_pool(num_devices);

    // Enqueue the query-target ranges which need to be computed, each thread returns a vector of futures for the threads it launches
    std::vector<std::future<std::vector<std::shared_ptr<std::future<void>>>>> overlap_futures;
    for (int i = 0; i < query_target_ranges.size(); i++)
    {
        // enqueue and store future
        auto query_target_range = query_target_ranges[i];
        auto device_id          = i % num_devices;
        overlap_futures.push_back(overlap_pool.enqueue(compute_overlaps, query_target_range, device_id));
    }

    for (auto& f : overlap_futures)
    {
        for (auto a : f.get())
        {
            a->wait();
        }
    }

    return 0;
}

void help(int32_t exit_code = 0)
{
    std::cerr <<
        R"(Usage: cudamapper [options ...] <query_sequences> <target_sequences>
     <sequences>
        Input file in FASTA/FASTQ format (can be compressed with gzip)
        containing sequences used for all-to-all overlapping
     options:
        -k, --kmer-size
            length of kmer to use for minimizers [15] (Max=)"
              << claragenomics::cudamapper::Index::maximum_kmer_size() << ")"
              << R"(
        -w, --window-size
            length of window to use for minimizers [15])"
              << R"(
        -d, --num-devices
            number of GPUs to use [1])"
              << R"(
        -c, --max_cache_size
            number of indices to keep in GPU memory [100])"
              << R"(
        -i, --index-size
            length of batch size used for query [10000])"
              << R"(
        -t --target-index-size
            length of batch sized used for target [10000])"
              << R"(
        -F --filtering-parameter
            filter all representations for which sketch_elements_with_that_representation/total_sketch_elements >= filtering_parameter), filtering disabled if filtering_parameter == 1.0 [1'000'000'001] (Min = 0.0, Max = 1.0))"
              << std::endl;

    exit(exit_code);
}<|MERGE_RESOLUTION|>--- conflicted
+++ resolved
@@ -36,11 +36,8 @@
     {"num-devices", required_argument, 0, 'd'},
     {"index-size", required_argument, 0, 'i'},
     {"target-index-size", required_argument, 0, 't'},
-<<<<<<< HEAD
     {"max-cache-size", required_argument, 0, 'c'},
-=======
     {"filtering-parameter", required_argument, 0, 'F'},
->>>>>>> 439e9864
     {"help", no_argument, 0, 'h'},
 };
 
@@ -50,22 +47,14 @@
 {
     claragenomics::logging::Init();
 
-<<<<<<< HEAD
-    uint32_t k               = 15;
-    uint32_t w               = 15;
-    size_t index_size        = 10000;
-    size_t num_devices       = 1;
-    size_t target_index_size = 10000;
-    size_t max_cache_size    = 100;
-    std::string optstring    = "t:i:k:w:h:d:c:";
-=======
     uint32_t k                 = 15;
     uint32_t w                 = 15;
     size_t index_size          = 10000;
+    size_t num_devices         = 1;
     size_t target_index_size   = 10000;
+    size_t max_cache_size      = 100;
     double filtering_parameter = 1.0;
-    std::string optstring      = "t:i:k:w:h:F:";
->>>>>>> 439e9864
+    std::string optstring      = "t:i:k:w:h:d:c:";
     uint32_t argument;
     while ((argument = getopt_long(argc, argv, optstring.c_str(), options, nullptr)) != -1)
     {
@@ -86,13 +75,10 @@
         case 't':
             target_index_size = atoi(optarg);
             break;
-<<<<<<< HEAD
         case 'c':
             max_cache_size = atoi(optarg);
-=======
         case 'F':
             filtering_parameter = atof(optarg);
->>>>>>> 439e9864
             break;
         case 'h':
             help(0);
@@ -182,12 +168,12 @@
     // This is a per-device cache, if it has the index it will return it, if not it will generate it, store and return it.
     std::vector<std::map<std::pair<uint64_t, uint64_t>, std::shared_ptr<std::unique_ptr<claragenomics::cudamapper::Index>>>> index_cache(num_devices);
 
-    auto get_index = [&index_cache, &max_cache_size](claragenomics::io::FastaParser& parser,
-                                                     const claragenomics::cudamapper::read_id_t query_start_index,
-                                                     const claragenomics::cudamapper::read_id_t query_end_index,
-                                                     const std::uint64_t k,
-                                                     const std::uint64_t w,
-                                                     int device_id) {
+    auto get_index = [&index_cache, &max_cache_size, &filtering_parameter](claragenomics::io::FastaParser& parser,
+                                                                           const claragenomics::cudamapper::read_id_t query_start_index,
+                                                                           const claragenomics::cudamapper::read_id_t query_end_index,
+                                                                           const std::uint64_t k,
+                                                                           const std::uint64_t w,
+                                                                           int device_id) {
 
         std::pair<uint64_t, uint64_t> key;
         key.first  = query_start_index;
@@ -205,7 +191,9 @@
                                                                                                                                        query_start_index,
                                                                                                                                        query_end_index,
                                                                                                                                        k,
-                                                                                                                                       w));
+                                                                                                                                       w,
+                                                                                                                                       true,
+                                                                                                                                       filtering_parameter));
             if (index_cache[device_id].size() < max_cache_size)
             {
                 index_cache[device_id][key] = index;
@@ -244,19 +232,6 @@
         {
             CGA_NVTX_RANGE(profiler, "generate_query_index");
             auto start_time = std::chrono::high_resolution_clock::now();
-<<<<<<< HEAD
-=======
-            query_index     = claragenomics::cudamapper::Index::create_index(*query_parser,
-                                                                         query_start_index,
-                                                                         query_end_index,
-                                                                         k,
-                                                                         w,
-                                                                         true,
-                                                                         filtering_parameter);
-            index_time += std::chrono::duration_cast<std::chrono::milliseconds>(std::chrono::high_resolution_clock::now() - start_time);
-            std::cerr << "Query index generation time: " << std::chrono::duration_cast<std::chrono::milliseconds>(std::chrono::high_resolution_clock::now() - start_time).count() << "ms" << std::endl;
-        }
->>>>>>> 439e9864
 
             query_index = get_index(*query_parser, query_start_index, query_end_index, k, w, device_id);
         }
@@ -271,19 +246,7 @@
             {
                 CGA_NVTX_RANGE(profiler, "generate_target_index");
                 auto start_time = std::chrono::high_resolution_clock::now();
-<<<<<<< HEAD
                 target_index    = get_index(*target_parser, target_start_index, target_end_index, k, w, device_id);
-=======
-                target_index    = claragenomics::cudamapper::Index::create_index(*target_parser,
-                                                                              target_start_index,
-                                                                              target_end_index,
-                                                                              k,
-                                                                              w,
-                                                                              true,
-                                                                              filtering_parameter);
-                index_time += std::chrono::duration_cast<std::chrono::milliseconds>(std::chrono::high_resolution_clock::now() - start_time);
-                std::cerr << "Target index generation time: " << std::chrono::duration_cast<std::chrono::milliseconds>(std::chrono::high_resolution_clock::now() - start_time).count() << "ms" << std::endl;
->>>>>>> 439e9864
             }
             {
                 CGA_NVTX_RANGE(profiler, "generate_matcher");
