--- conflicted
+++ resolved
@@ -28,7 +28,6 @@
 #include <claragenomics/cudamapper/overlapper.hpp>
 #include "overlapper_triggered.hpp"
 
-<<<<<<< HEAD
 static struct option options[] = {
     {"kmer-size", required_argument, 0, 'k'},
     {"window-size", required_argument, 0, 'w'},
@@ -40,67 +39,25 @@
     {"target-index-size", required_argument, 0, 't'},
     {"filtering-parameter", required_argument, 0, 'F'},
     {"alignment-engines", required_argument, 0, 'a'},
+    {"help", no_argument, 0, 'h'},
     {"min-residues", required_argument, 0, 'r'},
     {"min-overlap-length", required_argument, 0, 'l'},
     {"min-bases-per-residue", required_argument, 0, 'b'},
     {"min-overlap-fraction", required_argument, 0, 'z'},
-    {"help", no_argument, 0, 'h'},
 };
-=======
-/// @brief prints help message
-/// @param exit_code
-void help(int32_t exit_code = 0)
+
+void help(int32_t exit_code);
+std::size_t find_largest_contiguous_device_memory_section();
+
+int main(int argc, char* argv[])
 {
-    std::cerr <<
-        R"(Usage: cudamapper [options ...] <query_sequences> <target_sequences>
-     <sequences>
-        Input file in FASTA/FASTQ format (can be compressed with gzip)
-        containing sequences used for all-to-all overlapping
-     options:
-        -k, --kmer-size
-            length of kmer to use for minimizers [15] (Max=)"
-              << claragenomics::cudamapper::Index::maximum_kmer_size() << ")"
-              << R"(
-        -w, --window-size
-            length of window to use for minimizers [15])"
-              << R"(
-        -d, --num-devices
-            number of GPUs to use [1])"
-              << R"(
-        -c, --max-index-device-cache
-            number of indices to keep in GPU memory [100])"
-              << R"(
-        -C, --max-index-host-cache
-            number of indices to keep in host memory [0])"
-              << R"(
-        -m, --max-cached-memory
-            maximum aggregate cached memory per device in GiB, if 0 program tries to allocate as much memory as possible [0])"
-              << R"(
-        -i, --index-size
-            length of batch size used for query in MB [30])"
-              << R"(
-        -t, --target-index-size
-            length of batch sized used for target in MB [30])"
-              << R"(
-        -F, --filtering-parameter
-            filter all representations for which sketch_elements_with_that_representation/total_sketch_elements >= filtering_parameter), filtering disabled if filtering_parameter == 1.0 [1'000'000'001] (Min = 0.0, Max = 1.0))"
-              << R"(
-        -a, --alignment-engines
-            Number of alignment engines to use (per device) for generating CIGAR strings for overlap alignments. Default value 0 = no alignment to be performed. Typically 2-4 engines per device gives best perf.)"
-              << std::endl;
->>>>>>> 86a11499
-
-    exit(exit_code);
-}
-
-/// @brief application parameteres, default or passed through command line
-struct ApplicationParameteres
-{
+    using claragenomics::get_size;
+    claragenomics::logging::Init();
+
     uint32_t k                                  = 15;  // k
     uint32_t w                                  = 15;  // w
     std::int32_t num_devices                    = 1;   // d
     std::int32_t max_index_cache_size_on_device = 100; // c
-<<<<<<< HEAD
     // ToDo: come up with a good heuristic to choose C and c
     std::int32_t max_index_cache_size_on_host = 0;   // C
     std::int32_t max_cached_memory            = 0;   // m
@@ -109,86 +66,50 @@
     double filtering_parameter                = 1.0; // F
     std::int32_t alignment_engines            = 0;   // a
     std::string optstring                     = "k:w:d:c:C:m:i:t:F:h:a:z:l:b:z:";
-    int32_t argument                          = 0;
     std::int32_t min_residues                 = 150;
     std::int32_t min_overlap_len              = 500;
     std::int32_t min_bases_per_residue        = 10;
     float min_overlap_fraction                = 0.85;
-=======
-    std::int32_t max_index_cache_size_on_host   = 0;   // C
-    std::int32_t max_cached_memory              = 0;   // m
-    std::int32_t index_size                     = 30;  // i
-    std::int32_t target_index_size              = 30;  // t
-    double filtering_parameter                  = 1.0; // F
-    std::int32_t alignment_engines              = 0;   // a
-    bool all_to_all                             = false;
-    std::string query_filepath;
-    std::string target_filepath;
-};
-
-/// @brief reads input from command line
-/// @param argc
-/// @param argv
-/// @return application parameters passed through command line, default otherwise
-ApplicationParameteres read_input(int argc, char* argv[])
-{
-    ApplicationParameteres parameters;
-
-    struct option options[] = {
-        {"kmer-size", required_argument, 0, 'k'},
-        {"window-size", required_argument, 0, 'w'},
-        {"num-devices", required_argument, 0, 'd'},
-        {"max-index-device-cache", required_argument, 0, 'c'},
-        {"max-index-host-cache", required_argument, 0, 'C'},
-        {"max-cached-memory", required_argument, 0, 'm'},
-        {"index-size", required_argument, 0, 'i'},
-        {"target-index-size", required_argument, 0, 't'},
-        {"filtering-parameter", required_argument, 0, 'F'},
-        {"alignment-engines", required_argument, 0, 'a'},
-        {"help", no_argument, 0, 'h'},
-    };
-
-    std::string optstring = "k:w:d:c:C:m:i:t:F:h:a:";
-    int32_t argument      = 0;
->>>>>>> 86a11499
+
+    int32_t argument = 0;
     while ((argument = getopt_long(argc, argv, optstring.c_str(), options, nullptr)) != -1)
     {
         switch (argument)
         {
         case 'k':
-            parameters.k = atoi(optarg);
+            k = atoi(optarg);
             break;
         case 'w':
-            parameters.w = atoi(optarg);
+            w = atoi(optarg);
             break;
         case 'd':
-            parameters.num_devices = atoi(optarg);
+            num_devices = atoi(optarg);
             break;
         case 'c':
-            parameters.max_index_cache_size_on_device = atoi(optarg);
+            max_index_cache_size_on_device = atoi(optarg);
             break;
         case 'C':
-            parameters.max_index_cache_size_on_host = atoi(optarg);
+            max_index_cache_size_on_host = atoi(optarg);
             break;
         case 'm':
 #ifndef CGA_ENABLE_CACHING_ALLOCATOR
             std::cerr << "ERROR: Argument -m / --max-cached-memory cannot be used without caching allocator" << std::endl;
             exit(1);
 #endif
-            parameters.max_cached_memory = atoi(optarg);
+            max_cached_memory = atoi(optarg);
             break;
         case 'i':
-            parameters.index_size = atoi(optarg);
+            index_size = atoi(optarg);
             break;
         case 't':
-            parameters.target_index_size = atoi(optarg);
+            target_index_size = atoi(optarg);
             break;
         case 'F':
-            parameters.filtering_parameter = atof(optarg);
+            filtering_parameter = atof(optarg);
             break;
         case 'a':
-            parameters.alignment_engines = atoi(optarg);
-            claragenomics::throw_on_negative(parameters.alignment_engines, "Number of alignment engines should be non-negative");
+            alignment_engines = atoi(optarg);
+            claragenomics::throw_on_negative(alignment_engines, "Number of alignment engines should be non-negative");
             break;
         case 'r':
             min_residues = atoi(optarg);
@@ -202,7 +123,6 @@
         case 'z':
             min_overlap_fraction = atof(optarg);
             break;
-
         case 'h':
             help(0);
         default:
@@ -210,19 +130,19 @@
         }
     }
 
-    if (parameters.k > claragenomics::cudamapper::Index::maximum_kmer_size())
-    {
-        std::cerr << "kmer of size " << parameters.k << " is not allowed, maximum k = " << claragenomics::cudamapper::Index::maximum_kmer_size() << std::endl;
+    if (k > claragenomics::cudamapper::Index::maximum_kmer_size())
+    {
+        std::cerr << "kmer of size " << k << " is not allowed, maximum k = " << claragenomics::cudamapper::Index::maximum_kmer_size() << std::endl;
         exit(1);
     }
 
-    if (parameters.filtering_parameter > 1.0 || parameters.filtering_parameter < 0.0)
+    if (filtering_parameter > 1.0 || filtering_parameter < 0.0)
     {
         std::cerr << "-F / --filtering-parameter must be in range [0.0, 1.0]" << std::endl;
         exit(1);
     }
 
-    if (parameters.max_cached_memory < 0)
+    if (max_cached_memory < 0)
     {
         std::cerr << "-m / --max-cached-memory must not be negative" << std::endl;
         exit(1);
@@ -235,124 +155,34 @@
         help(1);
     }
 
-    parameters.query_filepath  = std::string(argv[optind++]);
-    parameters.target_filepath = std::string(argv[optind++]);
-
-    if (parameters.query_filepath == parameters.target_filepath)
-    {
-        parameters.all_to_all        = true;
-        parameters.target_index_size = parameters.index_size;
+    std::string query_filepath  = std::string(argv[optind++]);
+    std::string target_filepath = std::string(argv[optind++]);
+
+    bool all_to_all = false;
+    if (query_filepath == target_filepath)
+    {
+        all_to_all        = true;
+        target_index_size = index_size;
         std::cerr << "NOTE - Since query and target files are same, activating all_to_all mode. Query index size used for both files." << std::endl;
     }
 
-    return parameters;
-}
-
-/// @brief adds read names to overlaps and writes them to output
-/// This function is expected to be executed async to matcher + overlapper
-/// @param overlaps_writer_mtx locked while writing the output
-/// @param num_overlap_chunks_to_print increased before the function is called, decreased right before the function finishes // TODO: improve this design
-/// @param filtered_overlaps overlaps to be written out, on input without read names, on output cleared
-/// @param query_index needed for read names // TODO: consider only passing vector of names, not whole indices
-/// @param target_index needed for read names // TODO: consider only passing vector of names, not whole indices
-/// @param cigar
-/// @param device_id id of device on which query and target indices were created
-void writer_thread_function(std::mutex& overlaps_writer_mtx,
-                            std::atomic<int>& num_overlap_chunks_to_print,
-                            std::shared_ptr<std::vector<claragenomics::cudamapper::Overlap>> filtered_overlaps,
-                            std::shared_ptr<claragenomics::cudamapper::Index> query_index,
-                            std::shared_ptr<claragenomics::cudamapper::Index> target_index,
-                            const std::vector<std::string> cigar,
-                            const int device_id)
-{
-    // This function is expected to run in a separate thread so set current device in order to avoid problems
-    // with deallocating indices with different current device than the one on which they were created
-    cudaSetDevice(device_id);
-
-    // parallel update of the query/target read names for filtered overlaps [parallel on host]
-    claragenomics::cudamapper::Overlapper::update_read_names(*filtered_overlaps, *query_index, *target_index);
-    std::lock_guard<std::mutex> lck(overlaps_writer_mtx);
-    claragenomics::cudamapper::Overlapper::print_paf(*filtered_overlaps, cigar);
-
-    //clear data
-    for (auto o : *filtered_overlaps)
-    {
-        o.clear();
-    }
-    //Decrement counter which tracks number of overlap chunks to be filtered and printed
-    num_overlap_chunks_to_print--;
-};
-
-/// @brief finds largest section of contiguous memory on device
-/// @return number of bytes
-std::size_t find_largest_contiguous_device_memory_section()
-{
-    // find the largest block of contiguous memory
-    size_t free;
-    size_t total;
-    cudaMemGetInfo(&free, &total);
-    const size_t memory_decrement = free / 100;              // decrease requested memory one by one percent
-    size_t size_to_try            = free - memory_decrement; // do not go for all memory
-    while (true)
-    {
-        void* dummy_ptr    = nullptr;
-        cudaError_t status = cudaMalloc(&dummy_ptr, size_to_try);
-        // if it was able to allocate memory free the memory and return the size
-        if (status == cudaSuccess)
-        {
-            cudaFree(dummy_ptr);
-            return size_to_try;
-        }
-
-        if (status == cudaErrorMemoryAllocation)
-        {
-            // if it was not possible to allocate the memory because there was not enough of it
-            // try allocating less memory in next iteration
-            if (size_to_try > memory_decrement)
-            {
-                size_to_try -= memory_decrement;
-            }
-            else
-            { // a very small amount of memory left, report an error
-                CGA_CU_CHECK_ERR(cudaErrorMemoryAllocation);
-                return 0;
-            }
-        }
-        else
-        {
-            // if cudaMalloc failed because of error other than cudaErrorMemoryAllocation process the error
-            CGA_CU_CHECK_ERR(status);
-            return 0;
-        }
-    }
-
-    // this point should actually never be reached (loop either finds memory or causes an error)
-    assert(false);
-    CGA_CU_CHECK_ERR(cudaErrorMemoryAllocation);
-    return 0;
-}
-
-int main(int argc, char* argv[])
-{
-    using claragenomics::get_size;
-    claragenomics::logging::Init();
-
-    const ApplicationParameteres parameters = read_input(argc, argv);
-
-    std::shared_ptr<claragenomics::io::FastaParser> query_parser = claragenomics::io::create_kseq_fasta_parser(parameters.query_filepath, parameters.k + parameters.w - 1);
+    std::shared_ptr<claragenomics::io::FastaParser> query_parser = claragenomics::io::create_kseq_fasta_parser(query_filepath, k + w - 1);
+    int32_t queries                                              = query_parser->get_num_seqences();
 
     std::shared_ptr<claragenomics::io::FastaParser> target_parser;
-    if (parameters.all_to_all)
+    if (all_to_all)
     {
         target_parser = query_parser;
     }
     else
     {
-        target_parser = claragenomics::io::create_kseq_fasta_parser(parameters.target_filepath, parameters.k + parameters.w - 1);
-    }
-
-    std::cerr << "Query file: " << parameters.query_filepath << ", number of reads: " << query_parser->get_num_seqences() << std::endl;
-    std::cerr << "Target file: " << parameters.target_filepath << ", number of reads: " << target_parser->get_num_seqences() << std::endl;
+        target_parser = claragenomics::io::create_kseq_fasta_parser(target_filepath, k + w - 1);
+    }
+
+    int32_t targets = target_parser->get_num_seqences();
+
+    std::cerr << "Query " << query_filepath << " index " << queries << std::endl;
+    std::cerr << "Target " << target_filepath << " index " << targets << std::endl;
 
     // Data structure for holding overlaps to be written out
     std::mutex overlaps_writer_mtx;
@@ -363,9 +193,9 @@
         std::vector<std::pair<std::int32_t, int32_t>> target_ranges;
     };
 
-    ///Factor of 1000000 to make max cache size in MB
-    auto query_chunks  = query_parser->get_read_chunks(parameters.index_size * 1000000);
-    auto target_chunks = target_parser->get_read_chunks(parameters.target_index_size * 1000000);
+    ///Factor of 1000000 to make max cache size in MiB
+    auto query_chunks  = query_parser->get_read_chunks(index_size * 1000000);
+    auto target_chunks = target_parser->get_read_chunks(target_index_size * 1000000);
 
     //First generate all the ranges independently, then loop over them.
     std::vector<QueryTargetsRange> query_target_ranges;
@@ -383,7 +213,7 @@
         // in all-to-all, for query chunk 0, we go through target chunks [target_idx = 0 , n = target_chunks.size())
         // for query chunk 1, we only need target chunks [target_idx = 1 , n), and in general for query_chunk i, we need target chunks [target_idx = i , n)
         // therefore as we're looping through query chunks, in all-to-all, will increment target_idx
-        if (parameters.all_to_all)
+        if (all_to_all)
         {
             target_idx++;
         }
@@ -393,21 +223,20 @@
     std::map<std::pair<uint64_t, uint64_t>, std::shared_ptr<claragenomics::cudamapper::IndexHostCopy>> host_index_cache;
 
     // This is a per-device cache, if it has the index it will return it, if not it will generate it, store and return it.
-    std::vector<std::map<std::pair<uint64_t, uint64_t>, std::shared_ptr<claragenomics::cudamapper::Index>>> device_index_cache(parameters.num_devices);
+    std::vector<std::map<std::pair<uint64_t, uint64_t>, std::shared_ptr<claragenomics::cudamapper::Index>>> device_index_cache(num_devices);
 
     // The number of overlap chunks which are to be computed
     std::atomic<int> num_overlap_chunks_to_print(0);
 
-    auto get_index = [&device_index_cache, &host_index_cache, &parameters](claragenomics::DefaultDeviceAllocator allocator,
-                                                                           claragenomics::io::FastaParser& parser,
-                                                                           const claragenomics::cudamapper::read_id_t start_index,
-                                                                           const claragenomics::cudamapper::read_id_t end_index,
-                                                                           const std::uint64_t k,
-                                                                           const std::uint64_t w,
-                                                                           const int device_id,
-                                                                           const bool allow_cache_index,
-                                                                           const double filtering_parameter,
-                                                                           const cudaStream_t cuda_stream) {
+    auto get_index = [&device_index_cache, &host_index_cache, max_index_cache_size_on_device, max_index_cache_size_on_host](claragenomics::DefaultDeviceAllocator allocator,
+                                                                                                                            claragenomics::io::FastaParser& parser,
+                                                                                                                            const claragenomics::cudamapper::read_id_t start_index,
+                                                                                                                            const claragenomics::cudamapper::read_id_t end_index,
+                                                                                                                            const std::uint64_t k,
+                                                                                                                            const std::uint64_t w,
+                                                                                                                            const int device_id,
+                                                                                                                            const bool allow_cache_index,
+                                                                                                                            const double filtering_parameter) {
         CGA_NVTX_RANGE(profiler, "get index");
         std::pair<uint64_t, uint64_t> key;
         key.first  = start_index;
@@ -422,37 +251,24 @@
         }
         else if (host_index_cache.count(key))
         {
-            index = host_index_cache[key]->copy_index_to_device(allocator,
-                                                                cuda_stream);
+            index = host_index_cache[key]->copy_index_to_device(allocator);
         }
         else
         {
             //create an index, with hashed representations (minimizers)
-            index = claragenomics::cudamapper::Index::create_index(allocator,
-                                                                   parser,
-                                                                   start_index,
-                                                                   end_index,
-                                                                   k,
-                                                                   w,
-                                                                   true, // hash_representations
-                                                                   filtering_parameter,
-                                                                   cuda_stream);
+            index = std::move(claragenomics::cudamapper::Index::create_index(allocator, parser, start_index, end_index, k, w, true, filtering_parameter));
 
             // If in all-to-all mode, put this query in the cache for later use.
             // Cache eviction is handled later on by the calling thread
             // using the evict_index function.
-            if (get_size<int32_t>(device_index_cache[device_id]) < parameters.max_index_cache_size_on_device && allow_cache_index)
+            if (get_size<int32_t>(device_index_cache[device_id]) < max_index_cache_size_on_device && allow_cache_index)
             {
                 device_index_cache[device_id][key] = index;
             }
-            else if (get_size<int32_t>(host_index_cache) < parameters.max_index_cache_size_on_host && allow_cache_index && device_id == 0)
+            else if (get_size<int32_t>(host_index_cache) < max_index_cache_size_on_host && allow_cache_index && device_id == 0)
             {
                 // if not cached on device, update host cache; only done on device 0 to avoid any race conditions in updating the host cache
-                host_index_cache[key] = claragenomics::cudamapper::IndexHostCopy::create_cache(*index,
-                                                                                               start_index,
-                                                                                               k,
-                                                                                               w,
-                                                                                               cuda_stream);
+                host_index_cache[key] = std::move(claragenomics::cudamapper::IndexHostCopy::create_cache(*index, start_index, k, w));
             }
         }
         return index;
@@ -487,7 +303,7 @@
 #ifdef CGA_ENABLE_CACHING_ALLOCATOR
     // uses CachingDeviceAllocator
     std::size_t max_cached_bytes = 0;
-    if (parameters.max_cached_memory == 0)
+    if (max_cached_memory == 0)
     {
         std::cerr << "Programmatically looking for max cached memory" << std::endl;
         max_cached_bytes = find_largest_contiguous_device_memory_section();
@@ -499,7 +315,7 @@
     }
     else
     {
-        max_cached_bytes = parameters.max_cached_memory * 1024ull * 1024ull * 1024ull; // max_cached_memory is in GiB
+        max_cached_bytes = max_cached_memory * 1024ull * 1024ull * 1024ull; // max_cached_memory is in GiB
     }
 
     std::cerr << "Using device memory cache of " << max_cached_bytes << " bytes" << std::endl;
@@ -510,9 +326,7 @@
     claragenomics::DefaultDeviceAllocator allocator;
 #endif
 
-    auto compute_overlaps = [&](const QueryTargetsRange& query_target_range,
-                                const int device_id,
-                                const cudaStream_t cuda_stream) {
+    auto compute_overlaps = [&](const QueryTargetsRange& query_target_range, const int device_id) {
         auto query_start_index = query_target_range.query_range.first;
         auto query_end_index   = query_target_range.query_range.second;
 
@@ -524,16 +338,7 @@
 
         {
             CGA_NVTX_RANGE(profiler, "generate_query_index");
-            query_index = get_index(allocator,
-                                    *query_parser,
-                                    query_start_index,
-                                    query_end_index,
-                                    parameters.k,
-                                    parameters.w,
-                                    device_id,
-                                    parameters.all_to_all,
-                                    parameters.filtering_parameter,
-                                    cuda_stream);
+            query_index = get_index(allocator, *query_parser, query_start_index, query_end_index, k, w, device_id, all_to_all, filtering_parameter);
         }
 
         //Main loop
@@ -544,27 +349,15 @@
             auto target_end_index   = target_range.second;
             {
                 CGA_NVTX_RANGE(profiler, "generate_target_index");
-                target_index = get_index(allocator,
-                                         *target_parser,
-                                         target_start_index,
-                                         target_end_index,
-                                         parameters.k,
-                                         parameters.w,
-                                         device_id,
-                                         true,
-                                         parameters.filtering_parameter,
-                                         cuda_stream);
+                target_index = get_index(allocator, *target_parser, target_start_index, target_end_index, k, w, device_id, true, filtering_parameter);
             }
             {
                 CGA_NVTX_RANGE(profiler, "generate_matcher");
-                matcher = claragenomics::cudamapper::Matcher::create_matcher(allocator,
-                                                                             *query_index,
-                                                                             *target_index,
-                                                                             cuda_stream);
+                matcher = claragenomics::cudamapper::Matcher::create_matcher(allocator, *query_index, *target_index);
             }
             {
 
-                claragenomics::cudamapper::OverlapperTriggered overlapper(allocator, cuda_stream);
+                claragenomics::cudamapper::OverlapperTriggered overlapper(allocator);
                 CGA_NVTX_RANGE(profiler, "generate_overlaps");
 
                 // Get unfiltered overlaps
@@ -574,16 +367,15 @@
 
                 std::vector<std::string> cigar;
                 // Align overlaps
-                if (parameters.alignment_engines > 0)
+                if (alignment_engines > 0)
                 {
                     cigar.resize(overlaps_to_add->size());
                     CGA_NVTX_RANGE(profiler, "align_overlaps");
-                    claragenomics::cudamapper::Overlapper::Overlapper::align_overlaps(*overlaps_to_add, *query_parser, *target_parser, parameters.alignment_engines, cigar);
+                    claragenomics::cudamapper::Overlapper::Overlapper::align_overlaps(*overlaps_to_add, *query_parser, *target_parser, alignment_engines, cigar);
                 }
 
                 //Increment counter which tracks number of overlap chunks to be filtered and printed
                 num_overlap_chunks_to_print++;
-<<<<<<< HEAD
                 auto post_process_and_print_overlaps = [&overlaps_writer_mtx, &num_overlap_chunks_to_print](std::shared_ptr<std::vector<claragenomics::cudamapper::Overlap>> filtered_overlaps,
                                                                                                             std::shared_ptr<claragenomics::cudamapper::Index> query_index,
                                                                                                             std::shared_ptr<claragenomics::cudamapper::Index> target_index,
@@ -594,6 +386,7 @@
                     // with deallocating indices with different current device then the one on which they were created
                     cudaSetDevice(device_id);
 
+                    // Overlap post-processing (add some fused overlaps)
                     claragenomics::cudamapper::Overlapper::post_process_overlaps(*filtered_overlaps);
 
                     // parallel update of the query/target read names for filtered overlaps [parallel on host]
@@ -609,19 +402,7 @@
                     //Decrement counter which tracks number of overlap chunks to be filtered and printed
                     num_overlap_chunks_to_print--;
                 };
-
                 std::thread t(post_process_and_print_overlaps, overlaps_to_add, query_index, target_index, cigar, device_id, k);
-=======
-
-                std::thread t(writer_thread_function,
-                              std::ref(overlaps_writer_mtx),
-                              std::ref(num_overlap_chunks_to_print),
-                              overlaps_to_add,
-                              query_index,
-                              target_index,
-                              std::move(cigar),
-                              device_id);
->>>>>>> 86a11499
                 t.detach();
             }
 
@@ -630,9 +411,9 @@
         }
 
         // If all-to-all mapping query will no longer be needed on device, remove it from the cache
-        if (parameters.all_to_all)
-        {
-            evict_index(query_start_index, query_end_index, device_id, parameters.num_devices);
+        if (all_to_all)
+        {
+            evict_index(query_start_index, query_end_index, device_id, num_devices);
         }
     };
 
@@ -644,18 +425,12 @@
     std::vector<std::thread> workers;
     std::atomic<int> ranges_idx(0);
 
-    // Each worker thread gets its own CUDA stream to work on. Currently there is only one worker thread per GPU,
-    // but it is still necessary assign streams to each of then explicitly. --default-stream per-thread could
-    // cause problems beacuse there are subthreads for worker threads
-    std::vector<cudaStream_t> cuda_streams(parameters.num_devices);
-
     // Launch worker threads to enable multi-GPU.
     // One worker thread is responsible for one GPU so the number
     // of worker threads launched is equal to the number of devices specified
     // by the user
-    for (int device_id = 0; device_id < parameters.num_devices; ++device_id)
-    {
-        CGA_CU_CHECK_ERR(cudaStreamCreate(&cuda_streams[device_id]));
+    for (int device_id = 0; device_id < num_devices; device_id++)
+    {
         //Worker thread consumes query-target ranges off a queue
         workers.push_back(std::thread(
             [&, device_id]() {
@@ -670,27 +445,23 @@
                         //that device to compute the overlaps. It prints overlaps to stdout.
                         //since multiple worker threads are running stdout is guarded
                         //by a mutex (`std::mutex overlaps_writer_mtx`)
-                        compute_overlaps(query_target_ranges[range_idx],
-                                         device_id,
-                                         cuda_streams[device_id]);
+                        compute_overlaps(query_target_ranges[range_idx], device_id);
                     }
                 }
             }));
     }
 
     // Wait for all per-device threads to terminate
-    for (auto& worker_thread : workers)
-    {
-        worker_thread.join();
-    }
-
-    // Wait for all futures (for overlap writing) to return
+    std::for_each(workers.begin(), workers.end(), [](std::thread& t) {
+        t.join();
+    });
+
+    // Wait for all futures (for overlap filtering and writing) to return
     while (num_overlap_chunks_to_print != 0)
     {
         std::this_thread::sleep_for(std::chrono::milliseconds(200));
     }
 
-<<<<<<< HEAD
     return 0;
 }
 
@@ -741,7 +512,6 @@
               << R"(
         -z, --min-overlap-fraction
             Minimum ratio of overlap length to alginment length [0.85].)"
-
               << std::endl;
 
     exit(exit_code);
@@ -758,15 +528,39 @@
     const size_t memory_decrement = free / 100;              // decrease requested memory one by one percent
     size_t size_to_try            = free - memory_decrement; // do not go for all memory
     while (true)
-=======
-    // streams can only be destroyed once all writer threads have finished as they hold references
-    // to indices which have device arrays associated with streams
-    for (cudaStream_t cuda_stream : cuda_streams)
->>>>>>> 86a11499
-    {
-        CGA_CU_CHECK_ERR(cudaStreamSynchronize(cuda_stream));
-        CGA_CU_CHECK_ERR(cudaStreamDestroy(cuda_stream));
-    }
-
+    {
+        void* dummy_ptr    = nullptr;
+        cudaError_t status = cudaMalloc(&dummy_ptr, size_to_try);
+        // if it was able to allocate memory free the memory and return the size
+        if (status == cudaSuccess)
+        {
+            cudaFree(dummy_ptr);
+            return size_to_try;
+        }
+
+        if (status == cudaErrorMemoryAllocation)
+        {
+            // if it was not possible to allocate the memory because there was not enough of it
+            // try allocating less memory in next iteration
+            if (size_to_try > memory_decrement)
+            {
+                size_to_try -= memory_decrement;
+            }
+            else
+            { // a very small amount of memory left, report an error
+                CGA_CU_CHECK_ERR(cudaErrorMemoryAllocation);
+                return 0;
+            }
+        }
+        else
+        {
+            // if cudaMalloc failed because of error other than cudaErrorMemoryAllocation process the error
+            CGA_CU_CHECK_ERR(status);
+        }
+    }
+
+    // this point should actually never be reached (loop either finds memory or causes an error)
+    assert(false);
+    CGA_CU_CHECK_ERR(cudaErrorMemoryAllocation);
     return 0;
 }