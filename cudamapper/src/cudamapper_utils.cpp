--- conflicted
+++ resolved
@@ -8,15 +8,12 @@
 * license agreement from NVIDIA CORPORATION is strictly prohibited.
 */
 
-<<<<<<< HEAD
 #include <algorithm>
-#include <vector>
-=======
-#include "cudamapper_utils.hpp"
->>>>>>> c298a2bc
-
 #include <cassert>
 #include <thread>
+#include <vector>
+
+#include "cudamapper_utils.hpp"
 
 #include <claragenomics/io/fasta_parser.hpp>
 #include <claragenomics/utils/signed_integer_utils.hpp>
@@ -151,7 +148,6 @@
     }
 }
 
-<<<<<<< HEAD
 std::vector<std::string> split_into_kmers(const std::string& s, const std::int32_t kmer_size, const std::int32_t stride)
 {
     const std::size_t kmer_count = s.length() - kmer_size + 1;
@@ -223,7 +219,5 @@
     return static_cast<float>(shared_kmers) / static_cast<float>(union_size);
 }
 
-=======
->>>>>>> c298a2bc
 } // namespace cudamapper
 } // namespace claragenomics