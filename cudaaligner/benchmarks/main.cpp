/*
* Copyright (c) 2019, NVIDIA CORPORATION.  All rights reserved.
*
* NVIDIA CORPORATION and its licensors retain all intellectual property
* and proprietary rights in and to this software, related documentation
* and any modifications thereto.  Any use, reproduction, disclosure or
* distribution of this software and related documentation without an express
* license agreement from NVIDIA CORPORATION is strictly prohibited.
*/

#include "aligner_global_ukkonen.hpp"
#include "aligner_global_myers.hpp"
#include "aligner_global_myers_banded.hpp"
#include "aligner_global_hirschberg_myers.hpp"

#include <claragenomics/utils/genomeutils.hpp>
#include <claragenomics/utils/cudautils.hpp>
#include <claragenomics/cudaaligner/aligner.hpp>

#include <benchmark/benchmark.h>
#include <cuda_runtime_api.h>
#include <random>

namespace claragenomics
{

namespace cudaaligner
{

static void BM_SingleAlignment(benchmark::State& state)
{
<<<<<<< HEAD
    const int32_t genome_size = state.range(0);
=======
    DefaultDeviceAllocator allocator = create_default_device_allocator();
    int32_t genome_size              = state.range(0);
>>>>>>> b661f068

    // Generate random sequences
    std::minstd_rand rng(1);
    std::string genome_1 = claragenomics::genomeutils::generate_random_genome(genome_size, rng);
    std::string genome_2 = claragenomics::genomeutils::generate_random_sequence(genome_1, rng, genome_size / 30, genome_size / 30, genome_size / 30); // 3*x/30 = 10% difference

    // Create aligner object
    std::unique_ptr<Aligner> aligner = create_aligner(get_size(genome_1),
                                                      get_size(genome_2),
                                                      1,
                                                      AlignmentType::global_alignment,
                                                      allocator,
                                                      0,
                                                      0);
    aligner->add_alignment(genome_1.c_str(), genome_1.length(),
                           genome_2.c_str(), genome_2.length());

    // Run alignment repeatedly
    for (auto _ : state)
    {
        aligner->align_all();
        aligner->sync_alignments();
    }
}

class CudaStream
{
public:
    CudaStream()
    {
        CGA_CU_CHECK_ERR(cudaStreamCreate(&s_));
    }

    ~CudaStream()
    {
        CGA_CU_CHECK_ERR(cudaStreamDestroy(s_));
    }

    inline cudaStream_t& get()
    {
        return s_;
    }

private:
    cudaStream_t s_ = nullptr;
};

template <typename AlignerT>
static void BM_SingleBatchAlignment(benchmark::State& state)
{
    const std::size_t max_gpu_memory = cudautils::find_largest_contiguous_device_memory_section();
    CudaStream stream;
<<<<<<< HEAD
    const int32_t alignments_per_batch = state.range(0);
    const int32_t genome_size          = state.range(1);
=======
    DefaultDeviceAllocator allocator = create_default_device_allocator(max_gpu_memory);
    int32_t alignments_per_batch     = state.range(0);
    int32_t genome_size              = state.range(1);
>>>>>>> b661f068

    std::unique_ptr<Aligner> aligner;
    // Create aligner object
    try
    {
        aligner = std::make_unique<AlignerT>(
            genome_size,
            genome_size,
            alignments_per_batch,
            allocator,
            stream.get(),
            0);

        // Generate random sequences
        std::minstd_rand rng(1);
        for (int32_t i = 0; i < alignments_per_batch; i++)
        {
            // TODO: generate genomes with indels as well
            std::string genome_1 = claragenomics::genomeutils::generate_random_genome(genome_size, rng);
            std::string genome_2 = claragenomics::genomeutils::generate_random_sequence(genome_1, rng, genome_size / 30, genome_size / 30, genome_size / 30); // 3*x/30 = 10% difference
            if (get_size(genome_2) > genome_size)
            {
                genome_2.resize(genome_size);
            }

            aligner->add_alignment(genome_1.c_str(), genome_1.length(),
                                   genome_2.c_str(), genome_2.length());
        }
    }
    catch (device_memory_allocation_exception const& e)
    {
        state.SkipWithError("Could not allocate enough memory for config, skipping");
    }

    // Run alignment repeatedly
    for (auto _ : state)
    {
        aligner->align_all();
        aligner->sync_alignments();
    }
}

// Register the functions as a benchmark
BENCHMARK(BM_SingleAlignment)
    ->Unit(benchmark::kMillisecond)
    ->RangeMultiplier(10)
    ->Range(100, 100000);

BENCHMARK_TEMPLATE(BM_SingleBatchAlignment, AlignerGlobalUkkonen)
    ->Unit(benchmark::kMillisecond)
    ->RangeMultiplier(4)
    ->Ranges({{32, 1024}, {512, 65536}});

BENCHMARK_TEMPLATE(BM_SingleBatchAlignment, AlignerGlobalMyers)
    ->Unit(benchmark::kMillisecond)
    ->RangeMultiplier(4)
    ->Ranges({{32, 1024}, {512, 65536}});

BENCHMARK_TEMPLATE(BM_SingleBatchAlignment, AlignerGlobalMyersBanded)
    ->Unit(benchmark::kMillisecond)
    ->RangeMultiplier(4)
    ->Ranges({{32, 1024}, {512, 65536}});

BENCHMARK_TEMPLATE(BM_SingleBatchAlignment, AlignerGlobalHirschbergMyers)
    ->Unit(benchmark::kMillisecond)
    ->RangeMultiplier(4)
    ->Ranges({{32, 1024}, {512, 65536}});

} // namespace cudaaligner
} // namespace claragenomics

BENCHMARK_MAIN();<|MERGE_RESOLUTION|>--- conflicted
+++ resolved
@@ -29,12 +29,8 @@
 
 static void BM_SingleAlignment(benchmark::State& state)
 {
-<<<<<<< HEAD
-    const int32_t genome_size = state.range(0);
-=======
     DefaultDeviceAllocator allocator = create_default_device_allocator();
-    int32_t genome_size              = state.range(0);
->>>>>>> b661f068
+    const int32_t genome_size        = state.range(0);
 
     // Generate random sequences
     std::minstd_rand rng(1);
@@ -87,14 +83,9 @@
 {
     const std::size_t max_gpu_memory = cudautils::find_largest_contiguous_device_memory_section();
     CudaStream stream;
-<<<<<<< HEAD
+    DefaultDeviceAllocator allocator   = create_default_device_allocator(max_gpu_memory);
     const int32_t alignments_per_batch = state.range(0);
     const int32_t genome_size          = state.range(1);
-=======
-    DefaultDeviceAllocator allocator = create_default_device_allocator(max_gpu_memory);
-    int32_t alignments_per_batch     = state.range(0);
-    int32_t genome_size              = state.range(1);
->>>>>>> b661f068
 
     std::unique_ptr<Aligner> aligner;
     // Create aligner object
