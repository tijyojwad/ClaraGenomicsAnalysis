#
# Copyright (c) 2019, NVIDIA CORPORATION.  All rights reserved.
#
# NVIDIA CORPORATION and its licensors retain all intellectual property
# and proprietary rights in and to this software, related documentation
# and any modifications thereto.  Any use, reproduction, disclosure or
# distribution of this software and related documentation without an express
# license agreement from NVIDIA CORPORATION is strictly prohibited.
#

project(cudaaligner)

# Project specific NVCC flags
if((CUDA_VERSION_MAJOR GREATER 10) OR (CUDA_VERSION_MAJOR EQUAL 10 AND CUDA_VERSION_MINOR GREATER 0))
set(CUDA_NVCC_FLAGS "${CUDA_NVCC_FLAGS} -std=c++14 --expt-relaxed-constexpr")
else()
set(CUDA_NVCC_FLAGS "${CUDA_NVCC_FLAGS} -std=c++14")
endif()

get_property(cga_library_type GLOBAL PROPERTY cga_library_type)
cuda_add_library(cudaaligner ${cga_library_type}
    src/cudaaligner.cpp
    src/aligner.cpp
    src/alignment.cpp
    src/alignment_impl.cpp
    src/aligner_global.cpp
    src/aligner_global_ukkonen.cpp
    src/aligner_global_myers.cpp
    src/aligner_global_hirschberg_myers.cpp
    src/needleman_wunsch_cpu.cpp
    src/ukkonen_cpu.cpp
    src/ukkonen_gpu.cu
    src/myers_gpu.cu
    src/hirschberg_myers_gpu.cu
    )

add_library(cudaaligner_internal INTERFACE)
target_include_directories(cudaaligner_internal INTERFACE
        ${CMAKE_CURRENT_SOURCE_DIR}/src
)
if(cga_enable_caching_allocator)
        if (cga_enable_preallocating_caching_allocator)
                target_compile_definitions(cudaaligner PUBLIC CGA_ENABLE_CACHING_ALLOCATOR CGA_ENABLE_PREALLOCATING_ALLOCATOR)
        else()
                target_compile_definitions(cudaaligner PUBLIC CGA_ENABLE_CACHING_ALLOCATOR)
        endif()
endif()

<<<<<<< HEAD
target_link_libraries(cudaaligner cgautils cgalogging cub)
=======
target_link_libraries(cudaaligner cgabase cgalogging)
>>>>>>> 922da492

target_compile_options(cudaaligner PRIVATE -Werror -Wall -Wextra)
if (cga_optimize_for_native_cpu)
    target_compile_options(cudapoa PRIVATE -march=native)
endif()

target_include_directories(cudaaligner
    PUBLIC
        $<INSTALL_INTERFACE:include>
        $<BUILD_INTERFACE:${CMAKE_CURRENT_SOURCE_DIR}/include>
)

target_compile_options(cudaaligner PRIVATE -Werror)

add_doxygen_source_dir(${CMAKE_CURRENT_SOURCE_DIR}/include)

# Add tests folder
add_subdirectory(tests)
add_subdirectory(benchmarks)
add_subdirectory(samples)

install(TARGETS cudaaligner
    COMPONENT logging
    EXPORT cudaaligner
    DESTINATION lib
    INCLUDES DESTINATION include
)
install(DIRECTORY include/ DESTINATION include)
install(EXPORT cudaaligner DESTINATION cmake)

# Add auto formatting.
cga_enable_auto_formatting("${CMAKE_CURRENT_SOURCE_DIR}")<|MERGE_RESOLUTION|>--- conflicted
+++ resolved
@@ -46,11 +46,7 @@
         endif()
 endif()
 
-<<<<<<< HEAD
-target_link_libraries(cudaaligner cgautils cgalogging cub)
-=======
-target_link_libraries(cudaaligner cgabase cgalogging)
->>>>>>> 922da492
+target_link_libraries(cudaaligner cgabase cgalogging cub)
 
 target_compile_options(cudaaligner PRIVATE -Werror -Wall -Wextra)
 if (cga_optimize_for_native_cpu)
